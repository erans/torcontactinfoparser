#!/usr/bin/env python3
"""
Tor Contact Info Parser - A tool/Python Class for parsing Tor ContactInfo Information Sharing v2 specification contacts
Written by Eran Sandler  (https://twitter.com/erans) (C) 2018

Turned into a proper command-line tool with sub-commands and flags by @Someguy123 at Privex Inc. (C) 2021
(https://www.privex.io) (https://github.com/PrivexInc) 

This is a parser for the Tor ContactInfo Information Sharing Specification v2 (https://nusenu.github.io/ContactInfo-Information-Sharing-Specification/).

The parser can parse the ContactInfo field of Tor relays based on the specification.

Official Repo: https://github.com/erans/torcontactinfoparser
Privex Fork: https://github.com/Privex/torcontactinfoparser

Released under the MIT License.
"""
import argparse
import re
import sys
import json
import textwrap
try:
    from rich import print as rprint
    HAS_RICH = True
except ImportError:
    def rprint(value='', *args, **kwargs):
        if value not in [None, False, True] and isinstance(value, (dict, list, set, tuple)):
            value = json.dumps(value, indent=4)
        return print(value, *args, **kwargs)
    # rprint = print
    HAS_RICH = False

from argparse import ArgumentParser

class TorContactInfoParser(object):
    def _parse_string_value(self, value, min_length, max_length, valid_chars, raise_exception=False, field_name=None):
        value_length = len(value)
        if value_length < min_length:
            if raise_exception:
                raise ValueError("value of field '{0}' is too short".format(field_name))
            return None

        if value_length > max_length:
            if raise_exception:
                raise ValueError("value of field '{0}' is too long".format(field_name))
            return None

        if valid_chars != "*":
            m = re.search(valid_chars, value)
            if not m:
                if raise_exception:
                    raise ValueError("value of field '{0}' doesn't match valid chars restrictions".format(field_name))
                else:
                    return None

        return value

    def _parse_email_value(self, value):
        if value:
            return value.replace("[]", "@")

        return value

    _supported_fields_parsers = {
        "email" : _parse_email_value,
        "url" : {
            "fn" : _parse_string_value,
            "args" : {
                "min_length" : 4,
                "max_length" : 399,
                "valid_chars" : "[_%/:a-zA-Z0-9.-]+"
            }
        },
        "proof" : {
            "fn" : _parse_string_value,
            "args" : {
                "min_length" : 7,
                "max_length" : 7,
                "valid_chars" : "[adinrsu-]+"
            }
        },
        "ciissversion" : {
            "fn" : _parse_string_value,
            "args" : {
                "min_length" : 1,
                "max_length" : 1,
                "valid_chars" : "[12]+"
            }
        },
        "pgp" : {
            "fn" : _parse_string_value,
            "args" : {
                "min_length" : 40,
                "max_length" : 40,
                "valid_chars" : "[a-zA-Z0-9]+"
            }
        },
        "abuse" : _parse_email_value,
        "keybase" : {
            "fn" : _parse_string_value,
            "args" : {
                "min_length" : 0,
                "max_length" : 50,
                "valid_chars" : "[a-zA-Z0-9]+"
            }
        },
        "twitter" : {
            "fn" : _parse_string_value,
            "args" : {
                "min_length" : 1,
                "max_length" : 15,
                "valid_chars" : "[a-zA-Z0-9_]+"
            }
        },
        "mastodon" : {
            "fn" : _parse_string_value,
            "args" : {
                "min_length" : 0,
                "max_length" : 254,
                "valid_chars" : "*"
            }
        },
        "matrix" : {
            "fn" : _parse_string_value,
            "args" : {
                "min_length" : 0,
                "max_length" : 254,
                "valid_chars" : "*"
            }
        },
        "xmpp" : _parse_email_value,
        "otr3" : {
            "fn" : _parse_string_value,
            "args" : {
                "min_length" : 40,
                "max_length" : 40,
                "valid_chars" : "[a-z0-9]+"
            }
        },
        "hoster" : {
            "fn" : _parse_string_value,
            "args" : {
                "min_length" : 0,
                "max_length" : 254,
                "valid_chars" : "[a-zA-Z0-9.-]+"
            }
        },
        "cost" : {
            "fn" : _parse_string_value,
            "args" : {
                "min_length" : 0,
                "max_length" : 13,
                "valid_chars" : "[A-Z0-9.]+"
            }
        },
        "uplinkbw" : {
            "fn" : _parse_string_value,
            "args" : {
                "min_length" : 0,
                "max_length" : 7,
                "valid_chars" : "[0-9]+"
            }
        },
        "trafficacct" : {
            "fn" : _parse_string_value,
            "args" : {
                "min_length" : 0,
                "max_length" : 7,
                "valid_chars" : "[unmetered0-9]+"
            }
        },
        "memory" : {
            "fn" : _parse_string_value,
            "args" : {
                "min_length" : 0,
                "max_length" : 10,
                "valid_chars" : "[0-9]+"
            }
        },
        "cpu" : {
            "fn" : _parse_string_value,
            "args" : {
                "min_length" : 0,
                "max_length" : 50,
                "valid_chars" : "[a-zA-Z0-9_-]+"
            }
        },
        "virtualization" : {
            "fn" : _parse_string_value,
            "args" : {
                "min_length" : 0,
                "max_length" : 15,
                "valid_chars" : "[a-z-]+"
            }
        },
        "donationurl" : {
            "fn" : _parse_string_value,
            "args" : {
                "min_length" : 0,
                "max_length" : 254,
                "valid_chars" : "*"
            }
        },
        "btc" : {
            "fn" : _parse_string_value,
            "args" : {
                "min_length" : 26,
                "max_length" : 99,
                "valid_chars" : "[a-zA-Z0-9]+"
            }
        },
        "zec" : {
            "fn" : _parse_string_value,
            "args" : {
                "min_length" : 0,
                "max_length" : 95,
                "valid_chars" : "[a-zA-Z0-9]+"
            }
        },
        "xmr" : {
            "fn" : _parse_string_value,
            "args" : {
                "min_length" : 0,
                "max_length" : 99,
                "valid_chars" : "[a-zA-Z0-9]+"
            }
        },
        "offlinemasterkey" : {
            "fn" : _parse_string_value,
            "args" : {
                "min_length" : 1,
                "max_length" : 1,
                "valid_chars" : "[yn]"
            }
        },
        "signingkeylifetime" : {
            "fn" : _parse_string_value,
            "args" : {
                "min_length" : 0,
                "max_length" : 6,
                "valid_chars" : "[0-9]+"
            }
        },
        "sandbox" : {
            "fn" : _parse_string_value,
            "args" : {
                "min_length" : 1,
                "max_length" : 2,
                "valid_chars" : "[yn]"
            }
        },
        "os" : {
            "fn" : _parse_string_value,
            "args" : {
                "min_length" : 0,
                "max_length" : 20,
                "valid_chars" : "[A-Za-z0-9/.]+"
            }
        },
        "tls" : {
            "fn" : _parse_string_value,
            "args" : {
                "min_length" : 0,
                "max_length" : 14,
                "valid_chars" : "[a-z]+"
            }
        },
        "aesni" : {
            "fn" : _parse_string_value,
            "args" : {
                "min_length" : 1,
                "max_length" : 1,
                "valid_chars" : "[yn]"
            }
        },
        "autoupdate" : {
            "fn" : _parse_string_value,
            "args" : {
                "min_length" : 1,
                "max_length" : 1,
                "valid_chars" : "[yn]"
            }
        },
        "confmgmt" : {
            "fn" : _parse_string_value,
            "args" : {
                "min_length" : 1,
                "max_length" : 15,
                "valid_chars" : "[a-zA-Z-]"
            }
        },
        "dnslocation" : {
            "fn" : _parse_string_value,
            "args" : {
                "min_length" : 5,
                "max_length" : 100,
                "valid_chars" : "[a-z,]"
            }
        },
        "dnsqname" : {
            "fn" : _parse_string_value,
            "args" : {
                "min_length" : 1,
                "max_length" : 1,
                "valid_chars" : "[yn]"
            }
        },
        "dnssec" : {
            "fn" : _parse_string_value,
            "args" : {
                "min_length" : 1,
                "max_length" : 1,
                "valid_chars" : "[yn]"
            }
        },
        "dnslocalrootzone" : {
            "fn" : _parse_string_value,
            "args" : {
                "min_length" : 1,
                "max_length" : 1,
                "valid_chars" : "[yn]"
            }
        }
    }

    def __init__(self):
        pass

<<<<<<< HEAD
    def parse(self, value, raise_exception_on_invalid_value=False):
        
        # the ciissversion field is mandatory
        if not 'ciissversion:' in value:
            return None
        
=======
    def parse(self, value: str, raise_exception_on_invalid_value=False) -> dict:
>>>>>>> f7da064a
        result = {}
        parts = value.split(" ")
        for p in parts:
            field_parts = p.split(":", 1)
            if len(field_parts) <= 1:
                continue
            name, data = field_parts
            if name in self._supported_fields_parsers:
                field_parser = self._supported_fields_parsers[name]
                if field_parser is None:
                    result[name] = data
                    continue
                if callable(field_parser):
                    value = field_parser(self, data)
                else:
                    field_parser["args"]["field_name"] = name
                    field_parser["args"]["value"] = data
                    field_parser["args"]["raise_exception"] = raise_exception_on_invalid_value

                    value = field_parser["fn"](self, **field_parser["args"])
                result[name] = value

        return result

def cmd_parse(opts: argparse.Namespace):
    """
    ArgParser function for parsing a single ContactInfo string, and outputting it as JSON (or python-style dict's)
    """

    if opts.contact is None or len(opts.contact) == 0 or opts.contact[0] == '-':
        contact = sys.stdin.read()
    else:
        contact = ' '.join(opts.contact).strip()

    tparser = TorContactInfoParser()
    res = tparser.parse(contact)
    if not opts.pretty:
        return print(json.dumps(res))
    if opts.json: res = json.dumps(res, indent=4) if opts.pretty else json.dumps(res)
    # if not HAS_RICH: res = json.dumps(res, indent=4)
    rprint(res)

    

def cmd_scan(opts: argparse.Namespace):
    """
    ArgParser function for scanning all ContactInfo strings from ``https://onionoo.torproject.org/details`` ,
    and outputting each one as a Python-style Dict, or JSON.
    """
    import requests

    parser = TorContactInfoParser()

    data = requests.get("https://onionoo.torproject.org/details").json()
    for r in data["relays"]:
        contact = r.get("contact", None)
        if not contact: continue
        result = parser.parse(contact, False)
        if len(result) > 0:
            if opts.json: result = json.dumps(result, indent=4) if opts.pretty else json.dumps(result)
            if opts.pretty:
                rprint(result)
            else:
                print(result)


def main():
    cparser = ArgumentParser(
        formatter_class=argparse.RawDescriptionHelpFormatter,
        description=textwrap.dedent(f"""
    Examples:

        # 'scan' is the original behaviour of this script. It iterates over the data 
        # from https://onionoo.torproject.org/details , parses each contact, and prints it as Python dict-style JSON.
        {sys.argv[0]} scan
        
        # Same as previous. With no arguments, it's equivalent to running 'scan'.
        {sys.argv[0]}

        # If you pass '-p' after scan, it will enable pretty printing. For best pretty printing,
        # make sure you have 'rich' installed from pypi.
        {sys.argv[0]} scan -p

        # If you need real JSON with double quotes, rather than Python dict-style JSON, you can
        # use the '-j' flag to enable "real JSON" mode (you can combine with '-p' if you want pretty printed real json)
        {sys.argv[0]} scan -j

        # Using 'parse', you can parse an arbitrary ContactInfo string, and it will output the parsed result
        # with pretty printing by default.

        {sys.argv[0]} parse "contact Privex Inc. email:noc[]privex.io url:https://www.privex.io " \\
                "proof:uri-rsa pgp:288DD1632F6E8951 keybase:privexinc twitter:PrivexInc hoster:www.privex.io " \\
                "uplinkbw:500 memory:4096 virtualization:kvm btc:bc1qpst9uscvd8rpjjhzz9rau3trylh6e0wh76qrlhw3q9nj89ua728sn3t6a2 " \\
                "xmr:89tukP3wfpH4FZAmC1D2GfArWwfPTz8Ap46NZc54Vyhy9YxEUYoFQ7HGQ74LrCMQTD3zxvwM1ewmGjH9WVmeffwR72m1Pps"
        
            {{
                'email': 'noc@privex.io',
                'url': 'https://www.privex.io',
                'proof': 'uri-rsa',
                'pgp': None,
                'keybase': 'privexinc',
                'twitter': 'PrivexInc',
                'hoster': 'www.privex.io',
                'uplinkbw': '500',
                'memory': '4096',
                'virtualization': 'kvm',
                'btc': 'bc1qpst9uscvd8rpjjhzz9rau3trylh6e0wh76qrlhw3q9nj89ua728sn3t6a2',
                'xmr': '89tukP3wfpH4FZAmC1D2GfArWwfPTz8Ap46NZc54Vyhy9YxEUYoFQ7HGQ74LrCMQTD3zxvwM1ewmGjH9WVmeffwR72m1Pps'
            }}
        
        # You can also pipe a contact string into 'parse', and it will work just the same.

        echo "Privex Inc. email:noc[]privex.io url:https://www.privex.io proof:uri-rsa pgp:288DD1632F6E8951 keybase:privexinc twitter:PrivexInc" | {sys.argv[0]} parse
        {{'email': 'noc@privex.io', 'url': 'https://www.privex.io', 'proof': 'uri-rsa', 'pgp': None, 'keybase': 'privexinc', 'twitter': 'PrivexInc\n'}}

        # If you need real JSON outputted, rather than Python dict-style output, you can pass -j to either 'parse' or 'scan'

        {sys.argv[0]} parse -j "Privex Inc. email:noc[]privex.io url:https://www.privex.io proof:uri-rsa pgp:288DD1632F6E8951 keybase:privexinc twitter:PrivexInc"
            {{
                "email": "noc@privex.io",
                "url": "https://www.privex.io",
                "proof": "uri-rsa",
                "pgp": null,
                "keybase": "privexinc",
                "twitter": "PrivexInc"
            }}

        # You can use '-np' to disable pretty printing for 'parse' - you can combine it with '-j' to get flat, plain JSON.

        {sys.argv[0]} parse -np -j "Privex Inc. email:noc[]privex.io url:https://www.privex.io proof:uri-rsa pgp:288DD1632F6E8951 keybase:privexinc twitter:PrivexInc"
            {{"email": "noc@privex.io", "url": "https://www.privex.io", "proof": "uri-rsa", "pgp": null, "keybase": "privexinc", "twitter": "PrivexInc"}}
    """))
    cparser.set_defaults(func=cmd_scan, json=False, pretty=False)
    subparse = cparser.add_subparsers()
    subparse.required = False
    sp_parse = subparse.add_parser('parse', help="Parse a single contact string, either as an argument, or piped into stdin")
    sp_parse.add_argument('contact', nargs='*')
    sp_parse.add_argument('-np', '--no-pretty', action='store_false', default=True, dest='pretty', help="Disable pretty printing JSON")
    sp_parse.add_argument('-j', '--json', action='store_true', default=False, dest='json', help="Output real JSON, not Python dict format.")
    sp_parse.set_defaults(func=cmd_parse)

    sp_scan = subparse.add_parser('scan', help="Parse all contacts from https://onionoo.torproject.org/details")
    sp_scan.add_argument('-p', action='store_true', default=False, dest='pretty', help="Enable pretty printing JSON")
    sp_scan.add_argument('-j', '--json', action='store_true', default=False, dest='json', help="Output real JSON, not Python dict format.")

    sp_scan.set_defaults(func=cmd_scan)

    args = cparser.parse_args()

    args.func(args)



if __name__ == "__main__":
    main()
<|MERGE_RESOLUTION|>--- conflicted
+++ resolved
@@ -2,16 +2,13 @@
 """
 Tor Contact Info Parser - A tool/Python Class for parsing Tor ContactInfo Information Sharing v2 specification contacts
 Written by Eran Sandler  (https://twitter.com/erans) (C) 2018
-
-Turned into a proper command-line tool with sub-commands and flags by @Someguy123 at Privex Inc. (C) 2021
-(https://www.privex.io) (https://github.com/PrivexInc) 
+ With code contributions by @Someguy123 from Privex Inc.
 
 This is a parser for the Tor ContactInfo Information Sharing Specification v2 (https://nusenu.github.io/ContactInfo-Information-Sharing-Specification/).
 
 The parser can parse the ContactInfo field of Tor relays based on the specification.
 
 Official Repo: https://github.com/erans/torcontactinfoparser
-Privex Fork: https://github.com/Privex/torcontactinfoparser
 
 Released under the MIT License.
 """
@@ -327,16 +324,12 @@
     def __init__(self):
         pass
 
-<<<<<<< HEAD
-    def parse(self, value, raise_exception_on_invalid_value=False):
-        
+    def parse(self, value: str, raise_exception_on_invalid_value=False) -> dict:
+
         # the ciissversion field is mandatory
         if not 'ciissversion:' in value:
             return None
-        
-=======
-    def parse(self, value: str, raise_exception_on_invalid_value=False) -> dict:
->>>>>>> f7da064a
+
         result = {}
         parts = value.split(" ")
         for p in parts:
@@ -415,7 +408,7 @@
         
         # Same as previous. With no arguments, it's equivalent to running 'scan'.
         {sys.argv[0]}
-
+        
         # If you pass '-p' after scan, it will enable pretty printing. For best pretty printing,
         # make sure you have 'rich' installed from pypi.
         {sys.argv[0]} scan -p
@@ -427,19 +420,19 @@
         # Using 'parse', you can parse an arbitrary ContactInfo string, and it will output the parsed result
         # with pretty printing by default.
 
-        {sys.argv[0]} parse "contact Privex Inc. email:noc[]privex.io url:https://www.privex.io " \\
-                "proof:uri-rsa pgp:288DD1632F6E8951 keybase:privexinc twitter:PrivexInc hoster:www.privex.io " \\
+        {sys.argv[0]} parse "contact Mr.Example email:me[]example.com url:https://www.example.com " \\
+                "proof:uri-rsa pgp:288DD1632F6E8951 keybase:examplecom twitter:Example hoster:www.example.com " \\
                 "uplinkbw:500 memory:4096 virtualization:kvm btc:bc1qpst9uscvd8rpjjhzz9rau3trylh6e0wh76qrlhw3q9nj89ua728sn3t6a2 " \\
                 "xmr:89tukP3wfpH4FZAmC1D2GfArWwfPTz8Ap46NZc54Vyhy9YxEUYoFQ7HGQ74LrCMQTD3zxvwM1ewmGjH9WVmeffwR72m1Pps"
         
             {{
-                'email': 'noc@privex.io',
-                'url': 'https://www.privex.io',
+                'email': 'me@example.com',
+                'url': 'https://www.example.com',
                 'proof': 'uri-rsa',
                 'pgp': None,
-                'keybase': 'privexinc',
-                'twitter': 'PrivexInc',
-                'hoster': 'www.privex.io',
+                'keybase': 'examplecom',
+                'twitter': 'Example',
+                'hoster': 'www.example.com',
                 'uplinkbw': '500',
                 'memory': '4096',
                 'virtualization': 'kvm',
@@ -449,25 +442,25 @@
         
         # You can also pipe a contact string into 'parse', and it will work just the same.
 
-        echo "Privex Inc. email:noc[]privex.io url:https://www.privex.io proof:uri-rsa pgp:288DD1632F6E8951 keybase:privexinc twitter:PrivexInc" | {sys.argv[0]} parse
-        {{'email': 'noc@privex.io', 'url': 'https://www.privex.io', 'proof': 'uri-rsa', 'pgp': None, 'keybase': 'privexinc', 'twitter': 'PrivexInc\n'}}
+        echo "Mr. Example email:me[]example.com url:https://www.example.com proof:uri-rsa pgp:288DD1632F6E8951 keybase:examplecom twitter:Example" | {sys.argv[0]} parse
+        {{'email': 'me@example.com', 'url': 'https://www.example.com', 'proof': 'uri-rsa', 'pgp': None, 'keybase': 'examplecom', 'twitter': 'Example\n'}}
 
         # If you need real JSON outputted, rather than Python dict-style output, you can pass -j to either 'parse' or 'scan'
 
-        {sys.argv[0]} parse -j "Privex Inc. email:noc[]privex.io url:https://www.privex.io proof:uri-rsa pgp:288DD1632F6E8951 keybase:privexinc twitter:PrivexInc"
+        {sys.argv[0]} parse -j "Mr. Example email:me[]example.com url:https://www.example.com proof:uri-rsa pgp:288DD1632F6E8951 keybase:examplecom twitter:Example"
             {{
-                "email": "noc@privex.io",
-                "url": "https://www.privex.io",
+                "email": "me@example.com",
+                "url": "https://www.example.com",
                 "proof": "uri-rsa",
                 "pgp": null,
-                "keybase": "privexinc",
-                "twitter": "PrivexInc"
+                "keybase": "examplecom",
+                "twitter": "Example"
             }}
 
         # You can use '-np' to disable pretty printing for 'parse' - you can combine it with '-j' to get flat, plain JSON.
 
-        {sys.argv[0]} parse -np -j "Privex Inc. email:noc[]privex.io url:https://www.privex.io proof:uri-rsa pgp:288DD1632F6E8951 keybase:privexinc twitter:PrivexInc"
-            {{"email": "noc@privex.io", "url": "https://www.privex.io", "proof": "uri-rsa", "pgp": null, "keybase": "privexinc", "twitter": "PrivexInc"}}
+        {sys.argv[0]} parse -np -j "Mr. Example email:me[]example.com url:https://www.example.com proof:uri-rsa pgp:288DD1632F6E8951 keybase:examplecom twitter:ExampleCom"
+            {{"email": "me@example.com", "url": "https://www.example.com", "proof": "uri-rsa", "pgp": null, "keybase": "examplecom", "twitter": "Example"}}
     """))
     cparser.set_defaults(func=cmd_scan, json=False, pretty=False)
     subparse = cparser.add_subparsers()
